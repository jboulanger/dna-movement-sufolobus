from pathlib import Path
import numpy as np
import scipy.ndimage as ndi
from skimage import segmentation
from skimage import measure
from skimage.registration import optical_flow_ilk
import tifffile
import pandas as pd
from cellpose import models
import h5py
import matplotlib.pyplot as plt
import colorsys
import math
import trackpy as tp


def contrast(x: np.ndarray):
    """Stretch the contrast to 0,1"""
    return (x - x.min()) / (x.max() - x.min())


def uv2rgb(x: np.ndarray):
    """Transform a two channel image to rgb"""
    return np.stack([contrast(x[0]), contrast(x[1]), contrast(x[0])], -1)


def segment_watershed(mask: np.ndarray, r: float = 5.0):
    d = ndi.gaussian_filter(ndi.distance_transform_edt(mask), r / 2.0) * mask
    seed = (ndi.label(d == ndi.maximum_filter(d, r))[0] * mask).astype(np.uint32)
    labels = segmentation.watershed(-d, seed) * mask
    labels = np.unique(labels, return_inverse=1)[1].reshape(labels.shape)
    return labels.astype(np.uint32)


def preprocess(img: np.ndarray, background: float):
    """Preprocess the image sequence with a gaussian blur"""
    return np.maximum(
        ndi.gaussian_filter(img.astype(float) - background, [3, 0, 1, 1]),
        0,
    )

    # return np.maximum(
    #     ndi.median_filter(
    #         ndi.gaussian_filter(img.astype(float) - background, [3, 0, 1, 1]),
    #         [3, 1, 1, 1],
    #     ),
    #     0,
    # )


def link(df, center):
    """Link one objects over time using the nearest neighbor"""
    trj = []
    for frame in range(df["frame"].max()):
        sdf = df[df["frame"] == frame]
        if len(sdf) == 1:
            trj.append(sdf.iloc[0])
        elif len(sdf) > 1:
            p = np.stack((sdf["centroid-0"], sdf["centroid-1"]), axis=1)
            k = np.argmin(np.linalg.norm(p - center, axis=1))
            if frame > 1:
                center = (center + np.array(p[k])) / 2
            else:
                center = np.array(p[k])
            trj.append(sdf.iloc[k])
    trj = pd.DataFrame(trj)
    trj["particle"] = 1
    return trj


def segment_and_track(img: np.ndarray):
    """Segment and track centermost objects

    Parameter
    ---------
    img : np.narray
        input with shape [T,C,H,W]

    Returns
    -------
    mask: np.ndarray
        all masks [T,H,W]
    position: np.ndarray
        [T,2] position
    """
    model = models.Cellpose(True, "cyto")

    center = np.array([img.shape[2] / 2, img.shape[3] / 2])
    mask = []
    position = []

    for t, frame in enumerate(img):
        labels = model.eval(frame, diameter=22)[0]

        if labels.max() == 0:
            labels = segment_watershed((frame[0] + frame[1]) > 5)

        if labels.max() == 0:
            raise Exception(f"No cell found at frame {t}")

        indices = np.unique(labels)[1:]
        p = ndi.center_of_mass(labels, labels, indices)
        k = np.argmin(np.linalg.norm(p - center, axis=1))
        mask.append(labels == indices[k])
        if t > 2:
            center = 0.5 * (np.array(p[k]) + center)
        else:
            center = np.array(p[k])
        position.append(center)

    mask = np.stack(mask)
    position = np.stack(position)
    return np.expand_dims(mask, 1), position


def segment_and_track_cell(img: np.ndarray, model=None):
    """Segment and track centermost objects

    Parameter
    ---------
    img : np.narray
        input with shape [T,C,H,W]
    model: Cellpose
        Cellpose model

    Returns
    -------
    mask: np.ndarray
        all masks [T,H,W]
    position: np.ndarray
        [T,2] position
    """
    if model is None:
        model = models.Cellpose(True, "cyto2")

    shp = img.shape[0], 1, img.shape[2], img.shape[3]
    labels = np.zeros(shp, dtype=np.uint32)
    df = []
    miss_counter = 0
    for t, frame in enumerate(img):
        # segment the cells
        method = "cellpose"
        labels[t, 0] = model.eval(frame, diameter=22)[0]

        if labels[t, 0].max() == 0:
            method = "watershed"
            labels[t, 0] = segment_watershed((frame[0] + frame[1]) > 5)

        if labels[t, 0].max() == 0:
            method = "watershed"
            labels[t, 0] = segment_watershed((frame[0] + frame[1]) > 4)

        if labels[t, 0].max() == 0:
            if t > 0:
                method = "propagate"
                labels[t, 0] = labels[t - 1, 0]
                miss_counter = miss_counter + 1
            else:
                raise Exception("No cell found on first frame.")

        if miss_counter > 5:
            print(
                f"Abort tracking at frame {t}. Segmentation failed more than 5 times."
            )
            break

        if np.max(labels[t, 0] * img[t, 1]) == 0:
            print(f"Abort tracking at frame {t}. Intensity is zeros in mask.")
            break

        tmp = pd.DataFrame(
            measure.regionprops_table(
                labels[t, 0],
                img[t, 1],
                properties=(
                    "centroid",
                    "area",
                    "mean_intensity",
                    "label",
                    "moments_weighted_normalized",
                    "moments_weighted_hu",
                ),
            )
        )

        tmp["frame"] = t
        tmp["segmentation"] = method

        df.append(tmp)

    # massage the dataframe
    df = pd.concat(df, ignore_index=True)

    df["spread"] = np.sqrt(
        df["moments_weighted_normalized-2-0"] + df["moments_weighted_normalized-0-2"]
    )

    df["skew"] = np.abs(df["moments_weighted_normalized-3-0"]) + np.abs(
        df["moments_weighted_normalized-0-3"]
    )

    # add the distance to center
    df["distance_to_center"] = np.sqrt(
        np.square(df["centroid-0"] - img.shape[2] / 2)
        + np.square(df["centroid-1"] - img.shape[3] / 2)
    )

    # track the cells with trackpy
    tp.quiet()
    trj = tp.link(df, search_range=20, pos_columns=["centroid-0", "centroid-1"])

    # Keep the cell the most at the center at frame 0
    cell_to_keep = np.argmin(trj[trj["frame"] == 0]["distance_to_center"])
    trj = trj[trj["particle"] == cell_to_keep]

    # center = np.array([img.shape[2], img.shape[3]]) / 2
    # trj = link(df, center)

    # set the labels as the track id
    tracked_labels = np.zeros(labels.shape)
    for row in trj.iloc:
        idx = labels[int(row["frame"])] == row["label"]
        tracked_labels[int(row["frame"])][idx] = 1

    return tracked_labels, trj


def segment_and_track_dna_blobs(img, mask):
    """Analyze the blobs of DNA

    Parameters
    ----------
    img: np.ndarray
        (D,H,W) image stack
    mask: np.ndarray
        (D,H,W) mask stack

    Returns
    -------
    labels : np.ndarray
        segmented blobs labels sorted by track length
    """

    # segment the blobs
    blob = img.astype(float)
    blob = blob - ndi.gaussian_filter(blob, [5, 5, 5])
    blob = (blob > (np.median(blob) + 0.5 * blob.std())) * mask.squeeze()
    for _ in range(3):
        blob = ndi.median_filter(blob, [1, 3, 3])

    blob = np.stack([segment_watershed(b, 5.0) for b in blob])

    # get the centroids for each frame
    df = []
    for frame, labels in enumerate(blob):
        tmp = pd.DataFrame(
            measure.regionprops_table(
                labels,
                img[frame],
                properties=(
                    "centroid",
                    "mean_intensity",
                    "label",
                ),
            )
        )
        tmp["frame"] = frame
        df.append(tmp)

    df = pd.concat(df, ignore_index=True)

    # track the blobs
    tp.quiet()
    trj = tp.link(df, search_range=5, pos_columns=["centroid-0", "centroid-1"])

    # reassign the labels by order of length
    # ag = (
    #     trj.groupby("particle")["frame"]
    #     .agg(("count",))
    #     .sort_values("count", ascending=False)
    # )

    # reassign the labels by first frame
    ag = trj.groupby("particle").agg("min").sort_values("frame")
    # mapping
    tmap = {r.name: k + 1 for k, r in enumerate(ag.iloc)}

    # transform the trj dataframe
    trj["particle"] = trj["particle"].apply(lambda x: tmap[x])

    # map the labels to the tracked labels
    labels = np.zeros(blob.shape)
    for row in trj.iloc:
        idx = blob[int(row["frame"])] == row["label"]
        labels[int(row["frame"])][idx] = int(row["particle"])

    return labels, trj


def frame_differences(img: np.ndarray) -> np.ndarray:
    """Frame differences

    Parameters
    ----------
    img : np.ndarray
        [T,C,H,W]

    Returns
    -------
    frame difference
    """
    return np.expand_dims(np.diff(img, 1, 0), 1)


def compute_flow(img: np.ndarray, radius: int = 4):
    """Compute the flow for each frame in the sequence

    Parameters
    ----------
    img : np.ndarray
        [T,1,H,W] image sequence (1 channel)

    Returns
    -------
    img: np.ndarray
        [T,2,H,W] flow
    """
    flows = []
    for reference, moving in zip(img[:-1], img[1:]):
        flows.append(
            np.stack(
                optical_flow_ilk(
                    reference,
                    moving,
                    radius=radius,
                    gaussian=True,
                    prefilter=True,
                )
            )
        )
    flow = np.stack(flows)
    return flow


def divergence(flow: np.ndarray) -> np.ndarray:
    """Compute the divergence of the vector field

    Parameters
    ----------
    flow : np.ndarray
        [T,2,H,W]

    Returns
    -------
    Diveragence as a [T,1,H,W] np.ndarray
    """
    return np.expand_dims(
        np.gradient(flow[:, 0], axis=1)
        + np.gradient(
            flow[
                :,
                1,
            ],
            axis=2,
        ),
        axis=1,
    )


def momentum(mass: np.ndarray, flow: np.ndarray) -> np.ndarray:
    """Compute the momentum as mass x flow

    Parameters
    ----------
    mass : np.ndarray
        [T,1,H,W]
    flow : np.ndarray
        [T,2,H,W]

    Returns
    -------
    momentum as a [T,1,H,W] np.ndarray

    """
    return np.expand_dims(mass, axis=1) * flow


def average(value: np.ndarray, weights: np.ndarray) -> np.ndarray:
    """Compute the weighted average over time in mask"""
    return np.squeeze(
        (np.expand_dims(np.linalg.norm(value, axis=1), 1) * weights).sum(axis=(1, 2, 3))
        / weights.sum(axis=(1, 2, 3))
    )


def sum_intensity(mask, image):
    return [np.sum((mask == level) * image) for level in np.unique(mask) if level > 0]


def process(filename: str):
    """Process the file

    Parameters
    ----------
    filename : str
        path to the file

    Returns
    -------
    img: np.ndarray
        original image as [L,C,H,W]
    mask: np.ndarray
        segmentation masks [L,1,H,W]
    position: np.ndarray
        positions of the cell of time [L,2]
    speed: np.ndarray
        speed of the cell of time [L,2]
    diff: np.ndarray
        frame difference [L,1,H,W]
    flow: np.ndarray
        estimated optical flow corrected from the cell speed [L,2,H,W]
    rho: np.ndarray
        momentum rho.v [L,2,H,W]
    div: np.ndarray
        divergence of the momentum (div(rho.v))[L,1,H,W]

    """

    img = tifffile.imread(filename)
    print(img.shape)
    pimg = preprocess(img, 100)
    cell_mask, cell_trj = segment_and_track_cell(pimg)
    diff = frame_differences(pimg[:, 1])
    flow_cells = compute_flow(pimg[:, 0], 10)
    flow = compute_flow(pimg[:, 1]) - flow_cells
    rho = momentum(pimg[:-1, 1], flow)
    div = divergence(rho)
    blob_labels, blobs_trj = segment_and_track_dna_blobs(pimg[:, 1], cell_mask)
    return img, cell_mask, cell_trj, diff, flow, rho, div, blob_labels, blobs_trj


def save_result(
    filename: str,
    name: str,
    img: np.ndarray,
    cell_mask: np.ndarray,
    cell_trj: np.ndarray,
    diff: np.ndarray,
    flow: np.ndarray,
    rho: np.ndarray,
    div: np.ndarray,
    blob_labels: np.ndarray,
    blob_trj: np.ndarray,
):
    """Save results to a hdf5 file

    Parameters
    ----------
    filename : str
        path to the file
    name : str
        name of the group / id
    img: np.ndarray
        original image as [L,C,H,W]
    cell_mask: np.ndarray
        segmentation masks [L,1,H,W]
    cell_trj: pd.dataframe
        positions of the cell of time [L,2]
    speed: np.ndarray
        speed of the cell of time [L,2]
    diff: np.ndarray
        frame difference [L,1,H,W]
    flow: np.ndarray
        estimated optical flow corrected from the cell speed [L,2,H,W]
    rho: np.ndarray
        momentum rho.v [L,2,H,W]
    div: np.ndarray
        divergence of the momentum (div(rho.v))[L,1,H,W]
    blob_labels: np.ndarray
        mask of the segmented DNA blobs
    blob_trj: pd.dataframe
    """
    

    with h5py.File(filename, "a") as f:
        f.create_group(name)
        f.create_dataset(f"{name}/img", data=img)
        f.create_dataset(f"{name}/cell_mask", data=cell_mask)
        f.create_dataset(f"{name}/diff", data=diff)
        f.create_dataset(f"{name}/flow", data=flow)
        f.create_dataset(f"{name}/rho", data=rho)
        f.create_dataset(f"{name}/div", data=div)
        f.create_dataset(f"{name}/blob_labels", data=blob_labels)

    # cell_trj and blob_trj are dataframes. Use panda to save them in the file
    cell_trj.to_hdf(filename, key=f"{name}/cell_trj", mode="a")
    blob_trj.to_hdf(filename, key=f"{name}/blob_trj", mode="a")


def inspect_result(dst):
    """Inspect the content of the result file

    Parameter
    ---------
    dst: str | Path
        Path to the result folder

    Returns
    -------
    Indices of the processed items
    """

    filelist = pd.read_csv(dst / "filelist.csv")

    return [
        row.name
        for row in filelist["name"]
        if Path(dst / f"{row.name:06d}.h5").exists()
    ]


def load_result(folder: str, index: int):
    """Load the result from a HDF5 file"""
    folder = Path(folder)
    filename = folder / f"{index:06d}.h5"
    name = pd.read_csv(folder / "filelist.csv").iloc["name"][index]
    with h5py.File(filename, "r") as f:
        img = np.array(f[name]["img"]).copy()
        cell_mask = np.array(f[name]["cell_mask"]).copy()
        diff = np.array(f[name]["diff"]).copy()
        flow = np.array(f[name]["flow"]).copy()
        rho = np.array(f[name]["rho"]).copy()
        div = np.array(f[name]["div"]).copy()
        blob_labels = np.array(f[name]["blob_labels"]).copy()
    blob_trj = pd.read_hdf(filename, f"{name}/blob_trj")
    cell_trj = pd.read_hdf(filename, f"{name}/cell_trj")
    return name, img, cell_mask, cell_trj, diff, flow, rho, div, blob_labels, blob_trj


def record(
    index,
    filename,
    img,
    cell_mask,
    cell_trj,
    diff,
    flow,
    rho,
    div,
    blob_labels,
    blob_trj,
):
    """Record the results in a dataframe"""

    df = []
    for row in cell_trj.iloc:
        frame = int(row["frame"])
        if frame < img.shape[0] - 1:
            mask_area = np.sum(cell_mask[frame])
            df.append(
                {
                    "index": index,
                    "filename": filename,
                    "frame": frame,
                    "cell-x": row["centroid-1"],
                    "cell-y": row["centroid-0"],
                    "cell-area": mask_area,
                    "frame difference": np.sum(np.abs(diff[frame]) * cell_mask[frame])
                    / np.sum(cell_mask[frame]),
                    "flow": np.sum(
                        np.linalg.norm(flow[frame], axis=0) * cell_mask[frame]
                    )
                    / mask_area,
                    "momentum": np.sum(
                        np.linalg.norm(rho[frame], axis=0) * cell_mask[frame]
                    )
                    / mask_area,
                    "divergence": np.sum(np.abs(div[frame]) * cell_mask[frame])
                    / mask_area,
                    "dna intensity mean": row["mean_intensity"],
                    "dna intensity spread": row["spread"],
                    "dna intensity skew": row["skew"],
                    "dna blob count": len(blob_trj[blob_trj["frame"] == frame]),
                    "dna blob area": np.sum(blob_labels[frame] > 0),
                    "dna blob 1 sum intensity": np.sum(
                        img[frame, 1] * (blob_labels[frame] == 1)
                    ),
                    "dna blob 2 sum intensity": np.sum(
                        img[frame, 1] * (blob_labels[frame] == 2)
                    ),
                    "dna blob 1 area": np.sum(blob_labels[frame] == 1),
                    "dna blob 2 area": np.sum(blob_labels[frame] == 2),
                }
            )
    return pd.DataFrame.from_records(df)


def split_frame(df):
    k = np.where(np.array(df["cell-area"]) < df["cell-area"].mean())[0]
    if len(k) > 0:
        frame = df["frame"].iloc[k[0]].item()
    else:
        frame = 0
    return frame


def figure(folder: Path, index: int, frame=0):
    """Create a figure with graphs over time
    The figure has xx columns
    """

    name, img, cell_mask, cell_trj, diff, flow, rho, div, blob_labels, blob_trj = (
        load_result(folder, index)
    )

    df = record(
        index,
        name,
        img,
        cell_mask,
        cell_trj,
        diff,
        flow,
        rho,
        div,
        blob_labels,
        blob_trj,
    )

    if frame == "auto":
        frame = split_frame(df)

    cols = df.columns[5:-2]

    fig, ax = plt.subplots(3, (len(cols) + 1) // 3, figsize=(12, 9))
    ax = ax.ravel()

    ax[0].imshow(uv2rgb(img[frame]))
    ax[0].set_axis_off()
    ax[0].set(title=f"frame:{frame}")

    for c in measure.find_contours(cell_mask[frame, 0], 0.5):
        ax[0].plot(c[:, 1], c[:, 0], "w")

    for level in range(1, int(blob_labels[frame].max() + 1)):
        for c in measure.find_contours((blob_labels[frame] == level).astype(int), 0.5):
            ax[0].plot(c[:, 1], c[:, 0], "orange")

    ax[0].plot(df["cell-x"], df["cell-y"], "w", linewidth=1)

    for k, col in enumerate(cols):
        ax[k + 1].plot(df["frame"], df[col], color="#87ceeb", alpha=0.75)
        if k < 7:
            smoothed = ndi.gaussian_filter1d(df[col], sigma=5)
            ax[k + 1].plot(df["frame"], smoothed, color="#0072A0")
        if frame > 0:
            y = ax[k + 1].axis()[2], ax[k + 1].axis()[3]
            ax[k + 1].plot([frame, frame], y, color="orange", alpha=0.75)
            ax[k + 1].set(box_aspect=1, title=col, ylim=y)
        else:
            ax[k + 1].set(box_aspect=1, title=col)

    fig.set_tight_layout(True)


def vec2rgb(x):
    """HSV code a vectorial field to RGB using HSV

    Parameters
    ----------
    x : np.ndarray
        vector field (2,H,W)
    Returns
    -------
    RGB stack (3,H,W)
    """
    h = (np.arctan2(x[0], x[1]) + math.pi) / math.tau
    v = np.linalg.norm(x, axis=0)
    y = np.stack((h, v), -1).reshape(x.shape[1] * x.shape[2], 2)
    return np.clip(
        np.stack([colorsys.hsv_to_rgb(hv[0], hv[1], 1) for hv in y], 0).reshape(
            [x.shape[1], x.shape[2], 3]
        ),
        0,
        1,
    )


def strip(
    filename,
    index,
    colormap="Greys",
    selection=None,
    quiver=False,
):
    """Create a strip"""
    name, img, cell_mask, cell_trj, diff, flow, rho, div, blob_labels, blob_trj = (
        load_result(filename, index)
    )
    s = 2
    x, y = np.meshgrid(
        *[np.arange(0, n, s) for n in [img.shape[2], img.shape[3]]], indexing="xy"
    )
    X, Y = np.meshgrid(
        *[np.arange(0, n) for n in [img.shape[2], img.shape[3]]], indexing="xy"
    )
    if selection is None:
        indices = np.arange(0, img.shape[0], 20)
    else:
        indices = np.arange(selection.start, selection.stop, selection.step)
    fig, ax = plt.subplots(5, len(indices), figsize=(len(indices), 5))
    dmax = (np.abs(diff) * cell_mask[:-1]).max() / 2
    vmax = (np.linalg.norm(flow, axis=1)).max() / 2
    rmax = (np.linalg.norm(rho, axis=1)).max() / 2
    drmax = (np.abs(div) * cell_mask[:-1]).max() / 2
    for k, n in enumerate(indices):
        if n >= img.shape[0]:
            break
        ax[0, k].imshow(uv2rgb(img[n]))
        ax[0, k].set_axis_off()
        for c in measure.find_contours(cell_mask[n, 0], 0.5):
            ax[0, k].plot(c[:, 1], c[:, 0], "white", alpha=0.8)
        for level in range(1, int(blob_labels[n].max() + 1)):
            for c in measure.find_contours((blob_labels[n] == level).astype(int), 0.5):
                ax[0, k].plot(c[:, 1], c[:, 0], "#FFA500", alpha=0.8)
        ax[0, k].set(title=f"{n}")
        ax[1, k].imshow(
            (diff[n] * cell_mask[n]).squeeze(), vmin=-dmax, vmax=dmax, cmap=colormap
        )
        ax[1, k].set_axis_off()
        ax[1, 0].text(-10, img.shape[2] / 2, "diff", rotation=90)

        ax[2, k].imshow(vec2rgb(flow[n] / vmax))
        if quiver:
            ax[2, k].quiver(
                x,
                y,
                flow[n, 1, ::s, ::s],
                flow[n, 0, ::s, ::s],
                color="k",
                units="dots",
                angles="xy",
                scale_units="xy",
                lw=3,
            )
        else:
            ax[2, k].streamplot(
                X,
                Y,
                flow[n, 1],
                flow[n, 0],
                density=1,
                linewidth=0.5,
                arrowsize=0.1,
                color="k",
            )
        ax[2, k].set_axis_off()
        ax[2, 0].text(-10, img.shape[2] / 2, "flow", rotation=90)

        ax[3, k].imshow(
            np.ones([img.shape[2], img.shape[3]]), cmap="gray", vmin=0, vmax=1
        )
        ax[3, k].imshow(vec2rgb(rho[n]))
        if quiver:
            ax[4, k].quiver(
                x,
                y,
                rho[n, 1, ::s, ::s],
                rho[n, 0, ::s, ::s],
                color="k",
                units="dots",
                angles="xy",
                scale_units="xy",
                lw=3,
            )
        else:
            ax[3, k].streamplot(
                X,
                Y,
                rho[n, 1],
                rho[n, 0],
                density=1,
                linewidth=0.5,
                arrowsize=0.1,
                color="k",
            )
        ax[3, k].set_axis_off()
        ax[3, 0].text(-10, img.shape[2] / 2, "mom", rotation=90)

        ax[4, k].imshow(
            (div[n] * cell_mask[n]).squeeze(), vmin=-drmax, vmax=drmax, cmap=colormap
        )
        ax[4, k].set_axis_off()
        ax[4, 0].text(-10, img.shape[2] / 2, "div", rotation=90)

    fig.suptitle(Path(name).stem)
    plt.subplots_adjust(wspace=0, hspace=0)


def make_vector(data, step=2):
    """Create a vector array for napari visualization"""
    step = 2
    x, y = np.meshgrid(
        *[np.arange(0, n, step) for n in [data.shape[2], data.shape[3]]], indexing="xy"
    )
    return np.concatenate(
        [
            np.stack(
                (
                    np.stack((k * np.ones(x.size), y.ravel(), x.ravel()), 1),
                    np.stack(
                        (
                            np.zeros(x.size),
                            (f[0, ::step, ::step]).ravel(),
                            (f[1, ::step, ::step]).ravel(),
                        ),
                        1,
                    ),
                ),
                1,
            )
            for k, f in enumerate(data)
        ]
    )


def list_files(root: Path, dst: Path):
    """List the files in the source folders and add them to a csv file

    Parameters
    ----------
    root: Path
        root of the path to the files
    dst: Path
        path to the result folfer

    Returns
    -------
    list of files
    """

    dst.mkdir(exist_ok=True)

    filelist = pd.DataFrame.from_records(
        [
            {"path": x.relative_to(root), "name": x.stem, "condition": "unknown"}
            for x in root.rglob("Crop*/[!.]*.tif")
        ]
    )

    print(f"Number of files {len(filelist)}")
    opath = dst / "filelist.csv"
    filelist.to_csv(opath)
    return filelist


def process_file(root: Path, dst: Path, index: int):
    """Process a single item from the filelist.csv stored in the dest folder

    Parameters
    ----------
    root: Path
        root of the path to the files
    dst: Path
        path to the result folfer

    """

    filelist = pd.read_csv(dst / "filelist.csv")
    filename = Path(filelist["path"].iloc[index])
    ipath = root / filename

    if not ipath.exists():
        print(f"filepath '{ipath}' does not exist")
        exit(1)
    else:
        print(f"filepath '{ipath}'")

    img, cell_mask, cell_trj, diff, flow, rho, div, blob_labels, blobs_trj = process(
        ipath
    )

<<<<<<< HEAD
    h5_path = dst / f"{index:06d}.h5"
    print(f"Saving h5 {h5_path}")
    if h5_path.exists():
        h5_path.unlink()

    save_result(
        h5_path,
        name,
=======
    opath = dst / f"{index:06d}.h5"
    print(f"Saving h5 {opath}")
    if opath.exists():
        opath.unlink()

    save_result(
        opath,
        filename.stem,
>>>>>>> 72a887a2
        img,
        cell_mask,
        cell_trj,
        diff,
        flow,
        rho,
        div,
        blob_labels,
        blobs_trj,
    )

    df = record(
        filename, img, cell_mask, cell_trj, diff, flow, rho, div, blob_labels, blobs_trj
    )
<<<<<<< HEAD

=======
    
>>>>>>> 72a887a2
    csv_path = dst / f"{index:06d}.csv"
    print(f"Saving csv file {csv_path}")
    df.to_csv(csv_path)


def _process_file(args):
    """Process file as a command line"""
    process_file(Path(args.root), Path(args.dst), args.index)


def _list_files(args):
    """List files as a command line"""
    list_files(Path(args.root), Path(args.dst))


if __name__ == "__main__":
    import argparse

    parser = argparse.ArgumentParser("dna-sufolobus")
    subparsers = parser.add_subparsers()

    subparser_list = subparsers.add_parser("list")
    subparser_list.add_argument(
        "--root", type=Path, required=False, help="path to the source data"
    )
    subparser_list.add_argument(
        "--dst", type=Path, required=True, help="path to the destination result"
    )
    subparser_list.set_defaults(func=_list_files)

    subparser_process = subparsers.add_parser("process")
    subparser_process.add_argument(
        "--root", type=Path, required=False, help="root source data"
    )
    subparser_process.add_argument(
        "--dst", type=Path, required=True, help="path to the destination result"
    )
    subparser_process.add_argument(
        "--index", type=int, required=True, help="index of the filelist"
    )
    subparser_process.set_defaults(func=_process_file)
    args = parser.parse_args()
    args.func(args)<|MERGE_RESOLUTION|>--- conflicted
+++ resolved
@@ -480,7 +480,6 @@
         mask of the segmented DNA blobs
     blob_trj: pd.dataframe
     """
-    
 
     with h5py.File(filename, "a") as f:
         f.create_group(name)
@@ -880,7 +879,6 @@
         ipath
     )
 
-<<<<<<< HEAD
     h5_path = dst / f"{index:06d}.h5"
     print(f"Saving h5 {h5_path}")
     if h5_path.exists():
@@ -888,17 +886,7 @@
 
     save_result(
         h5_path,
-        name,
-=======
-    opath = dst / f"{index:06d}.h5"
-    print(f"Saving h5 {opath}")
-    if opath.exists():
-        opath.unlink()
-
-    save_result(
-        opath,
         filename.stem,
->>>>>>> 72a887a2
         img,
         cell_mask,
         cell_trj,
@@ -913,11 +901,7 @@
     df = record(
         filename, img, cell_mask, cell_trj, diff, flow, rho, div, blob_labels, blobs_trj
     )
-<<<<<<< HEAD
-
-=======
-    
->>>>>>> 72a887a2
+
     csv_path = dst / f"{index:06d}.csv"
     print(f"Saving csv file {csv_path}")
     df.to_csv(csv_path)
